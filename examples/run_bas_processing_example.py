--- conflicted
+++ resolved
@@ -556,7 +556,7 @@
     attr_tol_dist = dct_cfg_V8["reduce"]["flt_tol_dist"]
     gdf_sections_ortho.insert(loc=3, column=attr_tol_dist, value=0.)
     gdf_sections_ortho[attr_tol_dist] = (0.5 * gdf_nodes_cplx.loc[gdf_sections_ortho.index, attr_meander_length] /
-                                      gdf_nodes_cplx.loc[gdf_sections_ortho.index, attr_sinuosity])
+                                         gdf_nodes_cplx.loc[gdf_sections_ortho.index, attr_sinuosity])
 
     # Instanciate basprocessor(s)
     processor_a = BASProcessor(
@@ -591,16 +591,7 @@
     print("===== BASProcessing Example #8 = END =====")
 
 
-<<<<<<< HEAD
-if __name__ == "__main__":
-    # Load reference waterbodies - cfg 4-5
-    gdf_waterbodies = gpd.read_file(ref_watermask_tif)
-
-    # Load sections and reaches - cfg 1-4
-    gdf_reaches = gpd.read_file(shp_reaches_smpl)
-    gdf_sections = gpd.read_file(shp_sections_smpl)
-    gdf_sections.rename(mapper={"segment": "id"}, inplace=True, axis=1)
-
+def main():
     # Run example 1
     example_1()
 
@@ -614,22 +605,6 @@
     example_4()
 
     # Run example 5
-=======
-def main():
-    # # Run example 1
-    example_1()
-    #
-    # # Run example 2
-    example_2()
-    #
-    # # Run example 3
-    example_3()
-    #
-    # # Run example 4
-    example_4()
-
-    # # Run example 5
->>>>>>> 1e558c66
     example_5()
 
     # Run example 6
@@ -641,5 +616,6 @@
     # Run example 8
     example_8()
 
+
 if __name__ == "__main__":
     main()